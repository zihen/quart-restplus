# -*- coding: utf-8 -*-
from __future__ import unicode_literals

import decimal
import json
import six
import pytest

from werkzeug.exceptions import BadRequest
from werkzeug.wrappers import Request
from werkzeug.datastructures import FileStorage, MultiDict

from flask_restplus import Api, Model, fields, inputs
from flask_restplus.errors import SpecsError
from flask_restplus.reqparse import Argument, RequestParser, ParseResult


class ReqParseTest(object):
    def test_api_shortcut(self, app):
        api = Api(app)
        parser = api.parser()
        assert isinstance(parser, RequestParser)

    def test_parse_model(self, app):
        model = Model('Todo', {
            'task': fields.String(required=True)
        })

        parser = RequestParser()
        parser.add_argument('todo', type=model, required=True)

        data = {'todo': {'task': 'aaa'}}

        with app.test_request_context('/', method='post',
                                      data=json.dumps(data),
                                      content_type='application/json'):
            args = parser.parse_args()
            assert args['todo'] == {'task': 'aaa'}

<<<<<<< HEAD
    def test_help_with_error_msg(self, app, mocker):
        abort = mocker.patch('flask_restplus.reqparse.abort',
                           side_effect=BadRequest('Bad Request'))
        parser = RequestParser()
        parser.add_argument('foo', choices=('one', 'two'), help='Bad choice: {error_msg}')
        req = mocker.Mock(['values'])
=======
    @patch('flask_restplus.reqparse.abort')
    def test_help(self, abort):
        parser = RequestParser()
        parser.add_argument('foo', choices=('one', 'two'), help='Bad choice.')
        req = Mock(['values'])
>>>>>>> 7405627f
        req.values = MultiDict([('foo', 'three')])
        with pytest.raises(BadRequest):
            parser.parse_args(req)
<<<<<<< HEAD
        expected = {'foo': 'Bad choice: three is not a valid choice'}
        abort.assert_called_with(400, 'Input payload validation failed', errors=expected)

    def test_help_no_error_msg(self, app, mocker):
        abort = mocker.patch('flask_restplus.reqparse.abort',
                             side_effect=BadRequest('Bad Request'))
        parser = RequestParser()
        parser.add_argument('foo', choices=['one', 'two'], help='Please select a valid choice')
        req = mocker.Mock(['values'])
        req.values = MultiDict([('foo', 'three')])
        with pytest.raises(BadRequest):
            parser.parse_args(req)
        expected = {'foo': 'Please select a valid choice'}
=======
        expected = {'foo': 'Bad choice. The value \'three\' is not a valid choice for \'foo\'.'}
>>>>>>> 7405627f
        abort.assert_called_with(400, 'Input payload validation failed', errors=expected)

    def test_no_help(self, app, mocker):
        abort = mocker.patch('flask_restplus.reqparse.abort',
                             side_effect=BadRequest('Bad Request'))
        parser = RequestParser()
        parser.add_argument('foo', choices=['one', 'two'])
        req = mocker.Mock(['values'])
        req.values = MultiDict([('foo', 'three')])
<<<<<<< HEAD
        with pytest.raises(BadRequest):
            parser.parse_args(req)
        expected = {'foo': 'three is not a valid choice'}
=======
        with self.app.app_context():
            with self.assertRaises(BadRequest):
                parser.parse_args(req)
        expected = {'foo': 'The value \'three\' is not a valid choice for \'foo\'.'}
>>>>>>> 7405627f
        abort.assert_called_with(400, 'Input payload validation failed', errors=expected)

    @pytest.mark.request_context()
    def test_viewargs(self, mocker):
        req = Request.from_values()
        req.view_args = {'foo': 'bar'}
        parser = RequestParser()
        parser.add_argument('foo', location=['view_args'])
        args = parser.parse_args(req)
        assert args['foo'] == 'bar'

        req = mocker.Mock()
        req.values = ()
        req.json = None
        req.view_args = {'foo': 'bar'}
        parser = RequestParser()
        parser.add_argument('foo', store_missing=True)
        args = parser.parse_args(req)
        assert args['foo'] is None

    def test_parse_unicode(self, app):
        req = Request.from_values('/bubble?foo=barß')
        parser = RequestParser()
        parser.add_argument('foo')

        args = parser.parse_args(req)
        assert args['foo'] == 'barß'

    def test_parse_unicode_app(self, app):
        parser = RequestParser()
        parser.add_argument('foo')

        with app.test_request_context('/bubble?foo=barß'):
            args = parser.parse_args()
            assert args['foo'] == 'barß'

    @pytest.mark.request_context('/bubble', method='post')
    def test_json_location(self):
        parser = RequestParser()
        parser.add_argument('foo', location='json', store_missing=True)

        args = parser.parse_args()
        assert args['foo'] is None

    @pytest.mark.request_context('/bubble', method='post',
                                 data=json.dumps({'foo': 'bar'}),
                                 content_type='application/json')
    def test_get_json_location(self):
        parser = RequestParser()
        parser.add_argument('foo', location='json')
        args = parser.parse_args()
        assert args['foo'] == 'bar'

    @pytest.mark.request_context('/bubble?foo=bar')
    def test_parse_append_ignore(self, app):
        parser = RequestParser()
        parser.add_argument('foo', ignore=True, type=int, action='append',
                            store_missing=True),

        args = parser.parse_args()
        assert args['foo'] is None

    @pytest.mark.request_context('/bubble?')
    def test_parse_append_default(self):
        parser = RequestParser()
        parser.add_argument('foo', action='append', store_missing=True),

        args = parser.parse_args()
        assert args['foo'] is None

    @pytest.mark.request_context('/bubble?foo=bar&foo=bat')
    def test_parse_append(self):
        parser = RequestParser()
        parser.add_argument('foo', action='append'),

        args = parser.parse_args()
        assert args['foo'] == ['bar', 'bat']

    @pytest.mark.request_context('/bubble?foo=bar')
    def test_parse_append_single(self):
        parser = RequestParser()
        parser.add_argument('foo', action='append'),

        args = parser.parse_args()
        assert args['foo'] == ['bar']

    @pytest.mark.request_context('/bubble?foo=bar')
    def test_split_single(self):
        parser = RequestParser()
        parser.add_argument('foo', action='split'),

        args = parser.parse_args()
        assert args['foo'] == ['bar']

    @pytest.mark.request_context('/bubble?foo=bar,bat')
    def test_split_multiple(self):
        parser = RequestParser()
        parser.add_argument('foo', action='split'),

        args = parser.parse_args()
        assert args['foo'] == ['bar', 'bat']

    @pytest.mark.request_context('/bubble?foo=1,2,3')
    def test_split_multiple_cast(self):
        parser = RequestParser()
        parser.add_argument('foo', type=int, action='split')

        args = parser.parse_args()
        assert args['foo'] == [1, 2, 3]

    @pytest.mark.request_context('/bubble?foo=bar')
    def test_parse_dest(self):
        parser = RequestParser()
        parser.add_argument('foo', dest='bat')

        args = parser.parse_args()
        assert args['bat'] == 'bar'

    @pytest.mark.request_context('/bubble?foo>=bar&foo<=bat&foo=foo')
    def test_parse_gte_lte_eq(self):
        parser = RequestParser()
        parser.add_argument('foo', operators=['>=', '<=', '='], action='append'),

        args = parser.parse_args()
        assert args['foo'] == ['bar', 'bat', 'foo']

    @pytest.mark.request_context('/bubble?foo>=bar')
    def test_parse_gte(self):
        parser = RequestParser()
        parser.add_argument('foo', operators=['>='])

        args = parser.parse_args()
        assert args['foo'] == 'bar'

    @pytest.mark.request_context('/bubble?foo=bar')
    def test_parse_foo_operators_four_hunderd(self):
        parser = RequestParser()
        parser.add_argument('foo', type=int),
        with pytest.raises(BadRequest):
            parser.parse_args()

    @pytest.mark.request_context('/bubble')
    def test_parse_foo_operators_ignore(self):
        parser = RequestParser()
        parser.add_argument('foo', ignore=True, store_missing=True)

        args = parser.parse_args()
        assert args['foo'] is None

    @pytest.mark.request_context('/bubble?foo<=bar')
    def test_parse_lte_gte_mock(self, mocker):
        mock_type = mocker.Mock()

        parser = RequestParser()
        parser.add_argument('foo', type=mock_type, operators=['<='])

        parser.parse_args()
        mock_type.assert_called_with('bar', 'foo', '<=')

    @pytest.mark.request_context('/bubble?foo<=bar')
    def test_parse_lte_gte_append(self):
        parser = RequestParser()
        parser.add_argument('foo', operators=['<=', '='], action='append')

        args = parser.parse_args()
        assert args['foo'] == ['bar']

    @pytest.mark.request_context('/bubble?foo<=bar')
    def test_parse_lte_gte_missing(self):
        parser = RequestParser()
        parser.add_argument('foo', operators=['<=', '='])
        args = parser.parse_args()
        assert args['foo'] == 'bar'

    @pytest.mark.request_context('/bubble?foo=bar&foo=bat')
    def test_parse_eq_other(self):
        parser = RequestParser()
        parser.add_argument('foo'),
        args = parser.parse_args()
        assert args['foo'] == 'bar'

    @pytest.mark.request_context('/bubble?foo=bar')
    def test_parse_eq(self):
        parser = RequestParser()
        parser.add_argument('foo'),
        args = parser.parse_args()
        assert args['foo'] == 'bar'

    @pytest.mark.request_context('/bubble?foo<=bar')
    def test_parse_lte(self):
        parser = RequestParser()
        parser.add_argument('foo', operators=['<='])

        args = parser.parse_args()
        assert args['foo'] == 'bar'

    @pytest.mark.request_context('/bubble')
    def test_parse_required(self, app):
        parser = RequestParser()
        parser.add_argument('foo', required=True, location='values')

        expected = {
            'foo': 'Missing required parameter in the post body or the query string'
        }
        with pytest.raises(BadRequest) as cm:
            parser.parse_args()

        assert cm.value.data['message'] == 'Input payload validation failed'
        assert cm.value.data['errors'] == expected

        parser = RequestParser()
        parser.add_argument('bar', required=True, location=['values', 'cookies'])

        expected = {
            'bar': ("Missing required parameter in the post body or the query "
            "string or the request's cookies")
        }

        with pytest.raises(BadRequest) as cm:
            parser.parse_args()
        assert cm.value.data['message'] == 'Input payload validation failed'
        assert cm.value.data['errors'] == expected

    @pytest.mark.request_context('/bubble')
    @pytest.mark.options(bundle_errors=True)
    def test_parse_error_bundling(self, app):
        parser = RequestParser()
        parser.add_argument('foo', required=True, location='values')
        parser.add_argument('bar', required=True, location=['values', 'cookies'])

        with pytest.raises(BadRequest) as cm:
            parser.parse_args()

        assert cm.value.data['message'] == 'Input payload validation failed'
        assert cm.value.data['errors'] == {
            'foo': 'Missing required parameter in the post body or the query string',
            'bar': ("Missing required parameter in the post body or the query string "
                    "or the request's cookies")
        }

    @pytest.mark.request_context('/bubble')
    @pytest.mark.options(bundle_errors=False)
    def test_parse_error_bundling_w_parser_arg(self, app):
        parser = RequestParser(bundle_errors=True)
        parser.add_argument('foo', required=True, location='values')
        parser.add_argument('bar', required=True, location=['values', 'cookies'])

        with pytest.raises(BadRequest) as cm:
            parser.parse_args()

        assert cm.value.data['message'] == 'Input payload validation failed'
        assert cm.value.data['errors'] == {
            'foo': 'Missing required parameter in the post body or the query string',
            'bar': ("Missing required parameter in the post body or the query string "
                    "or the request's cookies")
        }

    @pytest.mark.request_context('/bubble')
    def test_parse_default_append(self):
        parser = RequestParser()
        parser.add_argument('foo', default='bar', action='append',
                            store_missing=True)

        args = parser.parse_args()

        assert args['foo'] == 'bar'

    @pytest.mark.request_context('/bubble')
    def test_parse_default(self):
        parser = RequestParser()
        parser.add_argument('foo', default='bar', store_missing=True)

        args = parser.parse_args()
        assert args['foo'] == 'bar'

    @pytest.mark.request_context('/bubble')
    def test_parse_callable_default(self):
        parser = RequestParser()
        parser.add_argument('foo', default=lambda: 'bar', store_missing=True)

        args = parser.parse_args()
        assert args['foo'] == 'bar'

    @pytest.mark.request_context('/bubble?foo=bar')
    def test_parse(self):
        parser = RequestParser()
        parser.add_argument('foo'),

        args = parser.parse_args()
        assert args['foo'] == 'bar'

    @pytest.mark.request_context('/bubble')
    def test_parse_none(self):
        parser = RequestParser()
        parser.add_argument('foo')

        args = parser.parse_args()
        assert args['foo'] is None

    def test_parse_store_missing(self, app):
        req = Request.from_values('/bubble')

        parser = RequestParser()
        parser.add_argument('foo', store_missing=False)

        args = parser.parse_args(req)
        assert 'foo' not in args

    def test_parse_choices_correct(self, app):
        req = Request.from_values('/bubble?foo=bat')

        parser = RequestParser()
        parser.add_argument('foo', choices=['bat']),

        args = parser.parse_args(req)
        assert args['foo'] == 'bat'

    def test_parse_choices(self, app):
        req = Request.from_values('/bubble?foo=bar')

        parser = RequestParser()
        parser.add_argument('foo', choices=['bat']),

        with pytest.raises(BadRequest):
            parser.parse_args(req)

    def test_parse_choices_sensitive(self, app):
        req = Request.from_values('/bubble?foo=BAT')

        parser = RequestParser()
        parser.add_argument('foo', choices=['bat'], case_sensitive=True),

        with pytest.raises(BadRequest):
            parser.parse_args(req)

    def test_parse_choices_insensitive(self, app):
        req = Request.from_values('/bubble?foo=BAT')

        parser = RequestParser()
        parser.add_argument('foo', choices=['bat'], case_sensitive=False),

        args = parser.parse_args(req)
        assert 'bat' == args.get('foo')

        # both choices and args are case_insensitive
        req = Request.from_values('/bubble?foo=bat')

        parser = RequestParser()
        parser.add_argument('foo', choices=['BAT'], case_sensitive=False),

        args = parser.parse_args(req)
        assert 'bat' == args.get('foo')

    def test_parse_ignore(self, app):
        req = Request.from_values('/bubble?foo=bar')

        parser = RequestParser()
        parser.add_argument('foo', type=int, ignore=True, store_missing=True),

        args = parser.parse_args(req)
        assert args['foo'] is None

    def test_chaining(self):
        parser = RequestParser()
        assert parser is parser.add_argument('foo')

    def test_result_existence(self):
        result = ParseResult()
        result.foo = 'bar'
        result['bar'] = 'baz'
        assert result['foo'] == 'bar'
        assert result.bar == 'baz'

    def test_result_missing(self):
        result = ParseResult()
        pytest.raises(AttributeError, lambda: result.spam)
        pytest.raises(KeyError, lambda: result['eggs'])

    def test_result_configurability(self):
        req = Request.from_values()
        assert isinstance(RequestParser().parse_args(req), ParseResult)
        assert type(RequestParser(result_class=dict).parse_args(req)) is dict

    def test_none_argument(self, app):
        parser = RequestParser()
        parser.add_argument('foo', location='json')
        with app.test_request_context('/bubble', method='post',
                                      data=json.dumps({'foo': None}),
                                      content_type='application/json'):
            args = parser.parse_args()
        assert args['foo'] is None

    def test_type_callable(self, app):
        req = Request.from_values('/bubble?foo=1')

        parser = RequestParser()
        parser.add_argument('foo', type=lambda x: x, required=False),

        args = parser.parse_args(req)
        assert args['foo'] == '1'

    def test_type_callable_none(self, app):
        parser = RequestParser()
        parser.add_argument('foo', type=lambda x: x, location='json', required=False),

        with app.test_request_context('/bubble', method='post',
                                      data=json.dumps({'foo': None}),
                                      content_type='application/json'):
            args = parser.parse_args()
            assert args['foo'] is None

    def test_type_decimal(self, app):
        parser = RequestParser()
        parser.add_argument('foo', type=decimal.Decimal, location='json')

        with app.test_request_context('/bubble', method='post',
                                      data=json.dumps({'foo': '1.0025'}),
                                      content_type='application/json'):
            args = parser.parse_args()
            assert args['foo'] == decimal.Decimal('1.0025')

    def test_type_filestorage(self, app):
        parser = RequestParser()
        parser.add_argument('foo', type=FileStorage, location='files')

        fdata = 'foo bar baz qux'.encode('utf-8')
        with app.test_request_context('/bubble', method='POST',
                                      data={'foo': (six.BytesIO(fdata), 'baz.txt')}):
            args = parser.parse_args()

            assert args['foo'].name == 'foo'
            assert args['foo'].filename == 'baz.txt'
            assert args['foo'].read() == fdata

    def test_filestorage_custom_type(self, app):
        def _custom_type(f):
            return FileStorage(stream=f.stream,
                               filename='{0}aaaa'.format(f.filename),
                               name='{0}aaaa'.format(f.name))

        parser = RequestParser()
        parser.add_argument('foo', type=_custom_type, location='files')

        fdata = 'foo bar baz qux'.encode('utf-8')
        with app.test_request_context('/bubble', method='POST',
                                      data={'foo': (six.BytesIO(fdata), 'baz.txt')}):
            args = parser.parse_args()

            assert args['foo'].name == 'fooaaaa'
            assert args['foo'].filename == 'baz.txtaaaa'
            assert args['foo'].read() == fdata

    def test_passing_arguments_object(self, app):
        req = Request.from_values('/bubble?foo=bar')
        parser = RequestParser()
        parser.add_argument(Argument('foo'))

        args = parser.parse_args(req)
        assert args['foo'] == 'bar'

    def test_int_choice_types(self, app):
        parser = RequestParser()
        parser.add_argument('foo', type=int, choices=[1, 2, 3], location='json')

        with app.test_request_context('/bubble', method='post',
                                      data=json.dumps({'foo': 5}),
                                      content_type='application/json'):
            with pytest.raises(BadRequest):
                parser.parse_args()

    def test_int_range_choice_types(self, app):
        parser = RequestParser()
        parser.add_argument('foo', type=int, choices=range(100), location='json')

        with app.test_request_context('/bubble', method='post',
                                      data=json.dumps({'foo': 101}),
                                      content_type='application/json'):
            with pytest.raises(BadRequest):
                parser.parse_args()

    def test_request_parser_copy(self, app):
        req = Request.from_values('/bubble?foo=101&bar=baz')
        parser = RequestParser()
        foo_arg = Argument('foo', type=int)
        parser.args.append(foo_arg)
        parser_copy = parser.copy()

        # Deepcopy should create a clone of the argument object instead of
        # copying a reference to the new args list
        assert foo_arg not in parser_copy.args

        # Args added to new parser should not be added to the original
        bar_arg = Argument('bar')
        parser_copy.args.append(bar_arg)
        assert bar_arg not in parser.args

        args = parser_copy.parse_args(req)
        assert args['foo'] == 101
        assert args['bar'] == 'baz'

    def test_request_parse_copy_including_settings(self):
        parser = RequestParser(trim=True, bundle_errors=True)
        parser_copy = parser.copy()

        assert parser.trim == parser_copy.trim
        assert parser.bundle_errors == parser_copy.bundle_errors

    def test_request_parser_replace_argument(self, app):
        req = Request.from_values('/bubble?foo=baz')
        parser = RequestParser()
        parser.add_argument('foo', type=int)
        parser_copy = parser.copy()
        parser_copy.replace_argument('foo')

        args = parser_copy.parse_args(req)
        assert args['foo'] == 'baz'

    def test_both_json_and_values_location(self, app):
        parser = RequestParser()
        parser.add_argument('foo', type=int)
        parser.add_argument('baz', type=int)
        with app.test_request_context('/bubble?foo=1', method='post',
                                      data=json.dumps({'baz': 2}),
                                      content_type='application/json'):
            args = parser.parse_args()
            assert args['foo'] == 1
            assert args['baz'] == 2

    def test_not_json_location_and_content_type_json(self, app):
        parser = RequestParser()
        parser.add_argument('foo', location='args')

        with app.test_request_context('/bubble', method='get',
                                      content_type='application/json'):
            parser.parse_args()  # Should not raise a 400: BadRequest

    def test_request_parser_remove_argument(self):
        req = Request.from_values('/bubble?foo=baz')
        parser = RequestParser()
        parser.add_argument('foo', type=int)
        parser_copy = parser.copy()
        parser_copy.remove_argument('foo')

        args = parser_copy.parse_args(req)
        assert args == {}

    def test_strict_parsing_off(self):
        req = Request.from_values('/bubble?foo=baz')
        parser = RequestParser()
        args = parser.parse_args(req)
        assert args == {}

    def test_strict_parsing_on(self):
        req = Request.from_values('/bubble?foo=baz')
        parser = RequestParser()
        with pytest.raises(BadRequest):
            parser.parse_args(req, strict=True)

    def test_strict_parsing_off_partial_hit(self, app):
        req = Request.from_values('/bubble?foo=1&bar=bees&n=22')
        parser = RequestParser()
        parser.add_argument('foo', type=int)
        args = parser.parse_args(req)
        assert args['foo'] == 1

    def test_strict_parsing_on_partial_hit(self, app):
        req = Request.from_values('/bubble?foo=1&bar=bees&n=22')
        parser = RequestParser()
        parser.add_argument('foo', type=int)
        with pytest.raises(BadRequest):
            parser.parse_args(req, strict=True)

    def test_trim_argument(self, app):
        req = Request.from_values('/bubble?foo= 1 &bar=bees&n=22')
        parser = RequestParser()
        parser.add_argument('foo')
        args = parser.parse_args(req)
        assert args['foo'] == ' 1 '

        parser = RequestParser()
        parser.add_argument('foo', trim=True)
        args = parser.parse_args(req)
        assert args['foo'] == '1'

        parser = RequestParser()
        parser.add_argument('foo', trim=True, type=int)
        args = parser.parse_args(req)
        assert args['foo'] == 1

    def test_trim_request_parser(self, app):
        req = Request.from_values('/bubble?foo= 1 &bar=bees&n=22')
        parser = RequestParser(trim=False)
        parser.add_argument('foo')
        args = parser.parse_args(req)
        assert args['foo'] == ' 1 '

        parser = RequestParser(trim=True)
        parser.add_argument('foo')
        args = parser.parse_args(req)
        assert args['foo'] == '1'

        parser = RequestParser(trim=True)
        parser.add_argument('foo', type=int)
        args = parser.parse_args(req)
        assert args['foo'] == 1

    def test_trim_request_parser_override_by_argument(self):
        parser = RequestParser(trim=True)
        parser.add_argument('foo', trim=False)

        assert parser.args[0].trim is False

    def test_trim_request_parser_json(self, app):
        parser = RequestParser(trim=True)
        parser.add_argument('foo', location='json')
        parser.add_argument('int1', location='json', type=int)
        parser.add_argument('int2', location='json', type=int)

        with app.test_request_context('/bubble', method='post',
                                      data=json.dumps({'foo': ' bar ', 'int1': 1, 'int2': ' 2 '}),
                                      content_type='application/json'):
            args = parser.parse_args()
        assert args['foo'] == 'bar'
        assert args['int1'] == 1
        assert args['int2'] == 2


class ArgumentTest(object):
    def test_name(self):
        arg = Argument('foo')
        assert arg.name == 'foo'

    def test_dest(self):
        arg = Argument('foo', dest='foobar')
        assert arg.dest == 'foobar'

    def test_location_url(self):
        arg = Argument('foo', location='url')
        assert arg.location == 'url'

    def test_location_url_list(self):
        arg = Argument('foo', location=['url'])
        assert arg.location == ['url']

    def test_location_header(self):
        arg = Argument('foo', location='headers')
        assert arg.location == 'headers'

    def test_location_json(self):
        arg = Argument('foo', location='json')
        assert arg.location == 'json'

    def test_location_get_json(self):
        arg = Argument('foo', location='get_json')
        assert arg.location == 'get_json'

    def test_location_header_list(self):
        arg = Argument('foo', location=['headers'])
        assert arg.location == ['headers']

    def test_type(self):
        arg = Argument('foo', type=int)
        assert arg.type == int

    def test_default(self):
        arg = Argument('foo', default=True)
        assert arg.default is True

    def test_default_help(self):
        arg = Argument('foo')
        assert arg.help is None

    def test_required(self):
        arg = Argument('foo', required=True)
        assert arg.required is True

    def test_ignore(self):
        arg = Argument('foo', ignore=True)
        assert arg.ignore is True

    def test_operator(self):
        arg = Argument('foo', operators=['>=', '<=', '='])
        assert arg.operators == ['>=', '<=', '=']

    def test_action_filter(self):
        arg = Argument('foo', action='filter')
        assert arg.action == 'filter'

    def test_action(self):
        arg = Argument('foo', action='append')
        assert arg.action == 'append'

    def test_choices(self):
        arg = Argument('foo', choices=[1, 2])
        assert arg.choices == [1, 2]

    def test_default_dest(self):
        arg = Argument('foo')
        assert arg.dest is None

    def test_default_operators(self):
        arg = Argument('foo')
        assert arg.operators[0] == '='
        assert len(arg.operators) == 1

    def test_default_type(self, mocker):
        mock_six = mocker.patch('flask_restplus.reqparse.six')
        arg = Argument('foo')
        sentinel = object()
        arg.type(sentinel)
        mock_six.text_type.assert_called_with(sentinel)

    def test_default_default(self):
        arg = Argument('foo')
        assert arg.default is None

    def test_required_default(self):
        arg = Argument('foo')
        assert arg.required is False

    def test_ignore_default(self):
        arg = Argument('foo')
        assert arg.ignore is False

    def test_action_default(self):
        arg = Argument('foo')
        assert arg.action == 'store'

    def test_choices_default(self):
        arg = Argument('foo')
        assert len(arg.choices) == 0

    def test_source(self, mocker):
        req = mocker.Mock(['args', 'headers', 'values'])
        req.args = {'foo': 'bar'}
        req.headers = {'baz': 'bat'}
        arg = Argument('foo', location=['args'])
        assert arg.source(req) == MultiDict(req.args)

        arg = Argument('foo', location=['headers'])
        assert arg.source(req) == MultiDict(req.headers)

    def test_convert_default_type_with_null_input(self):
        arg = Argument('foo')
        assert arg.convert(None is None, None)

    def test_convert_with_null_input_when_not_nullable(self):
        arg = Argument('foo', nullable=False)
        pytest.raises(ValueError, lambda: arg.convert(None, None))

    def test_source_bad_location(self, mocker):
        req = mocker.Mock(['values'])
        arg = Argument('foo', location=['foo'])
        assert len(arg.source(req)) == 0  # yes, basically you don't find it

    def test_source_default_location(self, mocker):
        req = mocker.Mock(['values'])
        req._get_child_mock = lambda **kwargs: MultiDict()
        arg = Argument('foo')
        assert arg.source(req) == req.values

    def test_option_case_sensitive(self):
        arg = Argument('foo', choices=['bar', 'baz'], case_sensitive=True)
        assert arg.case_sensitive is True

        # Insensitive
        arg = Argument('foo', choices=['bar', 'baz'], case_sensitive=False)
        assert arg.case_sensitive is False

        # Default
        arg = Argument('foo', choices=['bar', 'baz'])
        assert arg.case_sensitive is True


class RequestParserSchemaTest(object):
    def test_empty_parser(self):
        parser = RequestParser()
        assert parser.__schema__ == []

    def test_primitive_types(self):
        parser = RequestParser()
        parser.add_argument('int', type=int, help='Some integer')
        parser.add_argument('str', type=str, help='Some string')
        parser.add_argument('float', type=float, help='Some float')

        assert parser.__schema__ == [
            {
                "description": "Some integer",
                "type": "integer",
                "name": "int",
                "in": "query"
            }, {
                "description": "Some string",
                "type": "string",
                "name": "str",
                "in": "query"
            }, {
                "description": "Some float",
                "type": "number",
                "name": "float",
                "in": "query"
            }
        ]

    def test_unknown_type(self):
        parser = RequestParser()
        parser.add_argument('unknown', type=lambda v: v)
        assert parser.__schema__ == [{
            'name': 'unknown',
            'type': 'string',
            'in': 'query',
        }]

    def test_required(self):
        parser = RequestParser()
        parser.add_argument('int', type=int, required=True)
        assert parser.__schema__ == [{
            'name': 'int',
            'type': 'integer',
            'in': 'query',
            'required': True,
        }]

    def test_default(self):
        parser = RequestParser()
        parser.add_argument('int', type=int, default=5)
        assert parser.__schema__ == [{
            'name': 'int',
            'type': 'integer',
            'in': 'query',
            'default': 5,
        }]

    def test_default_as_false(self):
        parser = RequestParser()
        parser.add_argument('bool', type=inputs.boolean, default=False)
        assert parser.__schema__ == [{
            'name': 'bool',
            'type': 'boolean',
            'in': 'query',
            'default': False,
        }]

    def test_choices(self):
        parser = RequestParser()
        parser.add_argument('string', type=str, choices=['a', 'b'])
        assert parser.__schema__ == [{
            'name': 'string',
            'type': 'string',
            'in': 'query',
            'enum': ['a', 'b'],
            'collectionFormat': 'multi',
        }]

    def test_location(self):
        parser = RequestParser()
        parser.add_argument('default', type=int)
        parser.add_argument('in_values', type=int, location='values')
        parser.add_argument('in_query', type=int, location='args')
        parser.add_argument('in_headers', type=int, location='headers')
        parser.add_argument('in_cookie', type=int, location='cookie')
        assert parser.__schema__ == [{
            'name': 'default',
            'type': 'integer',
            'in': 'query',
        }, {
            'name': 'in_values',
            'type': 'integer',
            'in': 'query',
        }, {
            'name': 'in_query',
            'type': 'integer',
            'in': 'query',
        }, {
            'name': 'in_headers',
            'type': 'integer',
            'in': 'header',
        }]

    def test_location_json(self):
        parser = RequestParser()
        parser.add_argument('in_json', type=str, location='json')
        assert parser.__schema__ == [{
            'name': 'in_json',
            'type': 'string',
            'in': 'body',
        }]

    def test_location_form(self):
        parser = RequestParser()
        parser.add_argument('in_form', type=int, location='form')
        assert parser.__schema__ == [{
            'name': 'in_form',
            'type': 'integer',
            'in': 'formData',
        }]

    def test_location_files(self):
        parser = RequestParser()
        parser.add_argument('in_files', type=FileStorage, location='files')
        assert parser.__schema__ == [{
            'name': 'in_files',
            'type': 'file',
            'in': 'formData',
        }]

    def test_form_and_body_location(self):
        parser = RequestParser()
        parser.add_argument('default', type=int)
        parser.add_argument('in_form', type=int, location='form')
        parser.add_argument('in_json', type=str, location='json')
        with pytest.raises(SpecsError) as cm:
            parser.__schema__

        assert cm.value.msg == "Can't use formData and body at the same time"

    def test_files_and_body_location(self):
        parser = RequestParser()
        parser.add_argument('default', type=int)
        parser.add_argument('in_files', type=FileStorage, location='files')
        parser.add_argument('in_json', type=str, location='json')
        with pytest.raises(SpecsError) as cm:
            parser.__schema__

        assert cm.value.msg == "Can't use formData and body at the same time"

    def test_models(self):
        todo_fields = Model('Todo', {
            'task': fields.String(required=True, description='The task details')
        })
        parser = RequestParser()
        parser.add_argument('todo', type=todo_fields)
        assert parser.__schema__ == [{
            'name': 'todo',
            'type': 'Todo',
            'in': 'body',
        }]

    def test_lists(self):
        parser = RequestParser()
        parser.add_argument('int', type=int, action='append')
        assert parser.__schema__ == [{
            'name': 'int',
            'in': 'query',
            'type': 'array',
            'collectionFormat': 'multi',
            'items': {'type': 'integer'}
        }]

    def test_split_lists(self):
        parser = RequestParser()
        parser.add_argument('int', type=int, action='split')
        assert parser.__schema__ == [{
            'name': 'int',
            'in': 'query',
            'type': 'array',
            'collectionFormat': 'csv',
            'items': {'type': 'integer'}
        }]

    def test_schema_interface(self):
        def custom(value):
            pass

        custom.__schema__ = {
            'type': 'string',
            'format': 'custom-format',
        }

        parser = RequestParser()
        parser.add_argument('custom', type=custom)

        assert parser.__schema__ == [{
            'name': 'custom',
            'in': 'query',
            'type': 'string',
            'format': 'custom-format',
        }]

    def test_callable_default(self):
        parser = RequestParser()
        parser.add_argument('int', type=int, default=lambda: 5)
        assert parser.__schema__ == [{
            'name': 'int',
            'type': 'integer',
            'in': 'query',
            'default': 5,
        }]<|MERGE_RESOLUTION|>--- conflicted
+++ resolved
@@ -37,40 +37,16 @@
             args = parser.parse_args()
             assert args['todo'] == {'task': 'aaa'}
 
-<<<<<<< HEAD
-    def test_help_with_error_msg(self, app, mocker):
+    def test_help(self, app, mocker):
         abort = mocker.patch('flask_restplus.reqparse.abort',
                            side_effect=BadRequest('Bad Request'))
         parser = RequestParser()
-        parser.add_argument('foo', choices=('one', 'two'), help='Bad choice: {error_msg}')
-        req = mocker.Mock(['values'])
-=======
-    @patch('flask_restplus.reqparse.abort')
-    def test_help(self, abort):
-        parser = RequestParser()
         parser.add_argument('foo', choices=('one', 'two'), help='Bad choice.')
-        req = Mock(['values'])
->>>>>>> 7405627f
-        req.values = MultiDict([('foo', 'three')])
-        with pytest.raises(BadRequest):
-            parser.parse_args(req)
-<<<<<<< HEAD
-        expected = {'foo': 'Bad choice: three is not a valid choice'}
-        abort.assert_called_with(400, 'Input payload validation failed', errors=expected)
-
-    def test_help_no_error_msg(self, app, mocker):
-        abort = mocker.patch('flask_restplus.reqparse.abort',
-                             side_effect=BadRequest('Bad Request'))
-        parser = RequestParser()
-        parser.add_argument('foo', choices=['one', 'two'], help='Please select a valid choice')
         req = mocker.Mock(['values'])
         req.values = MultiDict([('foo', 'three')])
         with pytest.raises(BadRequest):
             parser.parse_args(req)
-        expected = {'foo': 'Please select a valid choice'}
-=======
         expected = {'foo': 'Bad choice. The value \'three\' is not a valid choice for \'foo\'.'}
->>>>>>> 7405627f
         abort.assert_called_with(400, 'Input payload validation failed', errors=expected)
 
     def test_no_help(self, app, mocker):
@@ -80,16 +56,9 @@
         parser.add_argument('foo', choices=['one', 'two'])
         req = mocker.Mock(['values'])
         req.values = MultiDict([('foo', 'three')])
-<<<<<<< HEAD
         with pytest.raises(BadRequest):
             parser.parse_args(req)
-        expected = {'foo': 'three is not a valid choice'}
-=======
-        with self.app.app_context():
-            with self.assertRaises(BadRequest):
-                parser.parse_args(req)
         expected = {'foo': 'The value \'three\' is not a valid choice for \'foo\'.'}
->>>>>>> 7405627f
         abort.assert_called_with(400, 'Input payload validation failed', errors=expected)
 
     @pytest.mark.request_context()
